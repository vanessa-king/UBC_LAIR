--- conflicted
+++ resolved
@@ -78,15 +78,7 @@
 grid_number = '108_1';
 
 % set the z-file (aka topo) image number
-<<<<<<< HEAD
-img_number = '341'; 
-% points/sweep used in the grid measurement
-pointsPerSweep = 81;
-% T-raster used in the grid measurement
-Traster = 11.33 * 10^(-3); 
-=======
 img_number = '54_1'; 
->>>>>>> 69431ce3
 
 %set LOGfolder and LOGfile 
 %*must not be changed during an iteration of data processing!
